import express, { type Request, type Response } from "express";
import { gptService } from "./gpt/service.js";
<<<<<<< HEAD
import { PhysicalWalletService } from "./services/physicalWallet.js";
=======
import { speakText } from "./output/speak.js";
>>>>>>> ca27b9e8

const app = express();
const port = 3000;

// Initialize Physical Wallet Service (you can add Etherscan API key as environment variable)
const physicalWalletService = new PhysicalWalletService(process.env.ETHERSCAN_API_KEY);

// Middleware to parse JSON
app.use(express.json());

// Interface for the GPT request body
interface GPTRequestBody {
    text: string;
}

// Interface for wallet import requests
interface ImportWalletRequest {
    privateKey?: string;
    mnemonic?: string;
}

// Interface for monitoring requests
interface MonitoringRequest {
    address: string;
    intervalMs?: number;
}

// Physical Wallet Routes

// Generate new wallet
app.post("/wallet/generate", async (req: Request, res: Response) => {
    try {
        const physicalWallet = await physicalWalletService.generatePhysicalWallet();
        
        res.json({
            success: true,
            message: "Physical wallet generated successfully",
            wallet: {
                address: physicalWallet.walletInfo.address,
                publicKey: physicalWallet.walletInfo.publicKey,
                // Note: In production, never send private keys over the network
                // This is for development/demo purposes only
                privateKey: physicalWallet.walletInfo.privateKey,
                mnemonic: physicalWallet.walletInfo.mnemonic,
                createdAt: physicalWallet.createdAt,
                walletData: physicalWallet.walletData
            },
            timestamp: new Date().toISOString()
        });
    } catch (error) {
        console.error("Error generating wallet:", error);
        res.status(500).json({
            success: false,
            error: "Failed to generate wallet",
            message: error instanceof Error ? error.message : "Unknown error"
        });
    }
});

// Import wallet from private key or mnemonic
app.post("/wallet/import", async (req: Request, res: Response) => {
    try {
        const { privateKey, mnemonic }: ImportWalletRequest = req.body;
        
        if (!privateKey && !mnemonic) {
            return res.status(400).json({
                success: false,
                error: "Bad Request",
                message: "Either privateKey or mnemonic must be provided"
            });
        }
        
        let physicalWallet;
        if (privateKey) {
            physicalWallet = await physicalWalletService.importWalletFromPrivateKey(privateKey);
        } else if (mnemonic) {
            physicalWallet = await physicalWalletService.importWalletFromMnemonic(mnemonic);
        }
        
        if (!physicalWallet) {
            throw new Error("Failed to import wallet");
        }
        
        res.json({
            success: true,
            message: "Wallet imported successfully",
            wallet: {
                address: physicalWallet.walletInfo.address,
                publicKey: physicalWallet.walletInfo.publicKey,
                createdAt: physicalWallet.createdAt,
                walletData: physicalWallet.walletData
            },
            timestamp: new Date().toISOString()
        });
    } catch (error) {
        console.error("Error importing wallet:", error);
        res.status(500).json({
            success: false,
            error: "Failed to import wallet",
            message: error instanceof Error ? error.message : "Unknown error"
        });
    }
});

// Get wallet data
app.get("/wallet/:address", async (req: Request, res: Response) => {
    try {
        const { address } = req.params;
        
        if (!address) {
            return res.status(400).json({
                success: false,
                error: "Bad Request",
                message: "Wallet address is required"
            });
        }
        
        const wallet = physicalWalletService.getWallet(address);
        if (!wallet) {
            return res.status(404).json({
                success: false,
                error: "Not Found",
                message: "Wallet not found"
            });
        }
        
        res.json({
            success: true,
            wallet: {
                address: wallet.walletInfo.address,
                publicKey: wallet.walletInfo.publicKey,
                isMonitoring: wallet.isMonitoring,
                createdAt: wallet.createdAt,
                lastUpdated: wallet.lastUpdated,
                walletData: wallet.walletData
            },
            timestamp: new Date().toISOString()
        });
    } catch (error) {
        console.error("Error getting wallet:", error);
        res.status(500).json({
            success: false,
            error: "Failed to get wallet",
            message: error instanceof Error ? error.message : "Unknown error"
        });
    }
});

// Update wallet data
app.post("/wallet/:address/update", async (req: Request, res: Response) => {
    try {
        const { address } = req.params;
        
        if (!address) {
            return res.status(400).json({
                success: false,
                error: "Bad Request",
                message: "Wallet address is required"
            });
        }
        
        const updatedData = await physicalWalletService.updateWalletData(address);
        
        res.json({
            success: true,
            message: "Wallet data updated successfully",
            walletData: updatedData,
            timestamp: new Date().toISOString()
        });
    } catch (error) {
        console.error("Error updating wallet data:", error);
        res.status(500).json({
            success: false,
            error: "Failed to update wallet data",
            message: error instanceof Error ? error.message : "Unknown error"
        });
    }
});

// Get wallet transactions
app.get("/wallet/:address/transactions", async (req: Request, res: Response) => {
    try {
        const { address } = req.params;
        
        if (!address) {
            return res.status(400).json({
                success: false,
                error: "Bad Request",
                message: "Wallet address is required"
            });
        }
        
        const limit = parseInt(req.query.limit as string) || 10;
        
        const transactions = await physicalWalletService.getWalletTransactions(address, limit);
        
        res.json({
            success: true,
            address,
            transactions: transactions.map(tx => ({
                id: tx.id,
                timestamp: new Date(parseInt(tx.timestamp) * 1000).toISOString(),
                from: tx.from,
                to: tx.to,
                value: tx.value,
                gasUsed: tx.gasUsed,
                gasPrice: tx.gasPrice
            })),
            count: transactions.length,
            timestamp: new Date().toISOString()
        });
    } catch (error) {
        console.error("Error getting wallet transactions:", error);
        res.status(500).json({
            success: false,
            error: "Failed to get wallet transactions",
            message: error instanceof Error ? error.message : "Unknown error"
        });
    }
});

// Start monitoring wallet
app.post("/wallet/:address/monitor", async (req: Request, res: Response) => {
    try {
        const { address } = req.params;
        
        if (!address) {
            return res.status(400).json({
                success: false,
                error: "Bad Request",
                message: "Wallet address is required"
            });
        }
        
        const { intervalMs }: MonitoringRequest = req.body;
        
        await physicalWalletService.startWalletMonitoring(address, intervalMs || 30000);
        
        res.json({
            success: true,
            message: `Started monitoring wallet ${address}`,
            address,
            intervalMs: intervalMs || 30000,
            timestamp: new Date().toISOString()
        });
    } catch (error) {
        console.error("Error starting wallet monitoring:", error);
        res.status(500).json({
            success: false,
            error: "Failed to start wallet monitoring",
            message: error instanceof Error ? error.message : "Unknown error"
        });
    }
});

// Stop monitoring wallet
app.post("/wallet/:address/stop-monitor", (req: Request, res: Response) => {
    try {
        const { address } = req.params;
        
        if (!address) {
            return res.status(400).json({
                success: false,
                error: "Bad Request",
                message: "Wallet address is required"
            });
        }
        
        physicalWalletService.stopWalletMonitoring(address);
        
        res.json({
            success: true,
            message: `Stopped monitoring wallet ${address}`,
            address,
            timestamp: new Date().toISOString()
        });
    } catch (error) {
        console.error("Error stopping wallet monitoring:", error);
        res.status(500).json({
            success: false,
            error: "Failed to stop wallet monitoring",
            message: error instanceof Error ? error.message : "Unknown error"
        });
    }
});

// Get all wallets
app.get("/wallets", (req: Request, res: Response) => {
    try {
        const wallets = physicalWalletService.getAllWallets();
        
        res.json({
            success: true,
            wallets: wallets.map(wallet => ({
                address: wallet.walletInfo.address,
                publicKey: wallet.walletInfo.publicKey,
                isMonitoring: wallet.isMonitoring,
                createdAt: wallet.createdAt,
                lastUpdated: wallet.lastUpdated,
                tokenCount: wallet.walletData?.tokenBalances?.length || 0,
                transactionCount: wallet.walletData?.transactionCount || 0
            })),
            count: wallets.length,
            timestamp: new Date().toISOString()
        });
    } catch (error) {
        console.error("Error getting all wallets:", error);
        res.status(500).json({
            success: false,
            error: "Failed to get wallets",
            message: error instanceof Error ? error.message : "Unknown error"
        });
    }
});

// Routes
app.post("/", async (req: Request, res: Response) => {
    console.log(req);
    const { text } = req.body;

    // Validate text content
    if (typeof text !== 'string' || text.trim().length === 0) {
        return res.status(400).json({ 
            error: "Bad Request", 
            message: "Text must be a non-empty string" 
        });
    }

    // Get response from Pluto (GPT blockchain helper)
    const plutoResponse = await gptService.getResponse(text);
    speakText(plutoResponse);
    // Return the response
    res.json({
        success: true,
        user_input: text,
        pluto_response: plutoResponse,
        timestamp: new Date().toISOString()
    });
});

app.get('/', (req: Request, res: Response) => {
    res.send('GET request to the homepage - Pluto Blockchain Helper Server');
});

app.post("/echo", (req: Request, res: Response) => {
    res.json({ youSent: req.body });
});

// Start server
app.listen(port, () => {
    console.log(`Server running at http://localhost:${port}`);
});<|MERGE_RESOLUTION|>--- conflicted
+++ resolved
@@ -1,10 +1,7 @@
 import express, { type Request, type Response } from "express";
 import { gptService } from "./gpt/service.js";
-<<<<<<< HEAD
 import { PhysicalWalletService } from "./services/physicalWallet.js";
-=======
 import { speakText } from "./output/speak.js";
->>>>>>> ca27b9e8
 
 const app = express();
 const port = 3000;
